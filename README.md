# Inverse Kinematics Database (IKDB) Library #
### version 0.2 ###

Kris Hauser

Duke University

11/24/2016

## 1. Purpose ##

The IKDB package is a learning-based approach for building large databases of 
global, collision-free, optimal solutions of redundant IK problems.  It addresses
the problem that existing numerical solutions for IK use local optimization, which 
tends to fall into local minima due to joint limits, and they do not properly take
collision avoidance into account.  The approach taken by IKDB is to pre-train a 
(usually large) database of globally-optimized solutions offline, and then adapt them
online using local optimization.  With a properly trained database, the resulting IK
solver is orders of magnitude faster than standard global optimization techniques.

It also provides functionality to learn the database in the background.

It accompanies the paper:

    Kris Hauser, Learning the Problem-Optimum Map: Analysis and Application
    to Global Optimization in Robotics. IEEE Transactions on Robotics, 2017. [also appearing in
    arXiv:1605.04636, http://arxiv.org/abs/1605.04636]

IKDB is written in a Python front end for customizability, while the solvers used
by its dependencies use C++ and Fortran back ends for speed.


## 2. Installation and dependencies ##

IKDB requires Python and the following Python packages:
- Scipy
- Klampt Python API (http://klampt.org) either version 0.6.X or 0.7+
- Optional packages:
  - PyOpt (http://www.pyopt.com), a local optimization package 
  - DIRECT (https://pypi.python.org/pypi/DIRECT/), another global optimizer used
    for comparison.  (Testing indicates performance is not competitive.)
  - PyOpenGL, for visualization in ikdbtest_gl.py

To install Klampt, please follow the installation tutorial for your system at
http://motion.pratt.duke.edu/klampt/tutorial_install.html

## 3. Concepts ##

### A. Overall problem ###

IKDB is meant to address global optimization problems of the form:

>     minimize over q in R^n the cost function f(q)
>            such that
>        qmin <= q <= qmax
>      E_ik(q,constraint1) = 0
>      E_ik(q,constraint2) = 0                               (1)
>               ...
>      E_ik(q,constraintr) = 0
>       q lies in the set F

where E_ik(q,constraint) gives the constraint error function of an inverse kinematics
constraint, and F is a feasibility tester (e.g., testing that a configuration is
collision free).

These are fairly time consuming to solve globally in real-time for complex robots.
Global optimization techniques take on the order of seconds to solve them
approximately.

The idea behind IKDB is to store several related, parameterized optimization problems
in the same form as (1).  Specifically, we define what is known as a P-parameter

>    z in R^m

that may affect the cost function and constraints of (1).  In other words, we have:

>     f(q) == f(q,z)
>     constraint1 == constraint1(z) 
>     ...
>     constraintr == constraintr(z)

(and in general, qmin, qmax, and F may also vary as a function of z as well).

IKDB solves a large number of similar problems P-parameter space z1,...,zN to give
optimal or near-optimal solutions q1,...,qN, with the approximation qi ~= q*(zi). 
The database is formed of the pairs D={(q1,z1),...,(qN,zN)}.

Then, for a query problem with novel P-parameter z, IKDB looks up the k-closest problems
zi1,...,zik in D, and tries to solve the problem defined by z by seeding a local optimizer
with the previous solutions qi1,...,qik until one works.  This local optimization is
usually very fast.

### Quick start ###

We have three ways of interacting with the IKDB module, listed in increasing
order of complexity and power: 
- simplified Klampt ik module API replacement interface
- automatically managed database
- manually managed databases

The easiest way to start is to use the ikdb module as an almost drop-in
replacement for the Klamp't ik module.  All of the functions of the ik API (objective,
solve, solve_nearby, etc) are duplicated in ikdb. Code for running a background running,
automatically learning IKDB is as follows:

```python
import ikdb
import klampt
import time

world = klampt.WorldModel()
#TODO: load the robot or world file that you will be using
world.loadFile(###[URDF, Klamp't .rob, or Klamp't .xml file]###)
ikdb.functionfactory.registerDefaultFunctions()
ikdb.functionfactory.registerCollisionFunction(world)
ikdb.functionfactory.registerJointRangeCostFunction(world.robot(0))

robot = world.robot(0)
while (True):
  #generate a new problem
  #TODO: add Klamp't IKObjective objects to the list of objectives
  problem = []
  #problem.append(ik.objective(robot.link(...),...))
  #problem.append(ik.objective(robot.link(...),...))
  #...
  
  #run the solver
  soln = ikdb.solve(problem,activeDofs=None,feasibilityCheck='collisionFree',costFunction='jointRangeCost')
  if soln is not None:
      print "Got a solution",soln

#if you want to auto-populate the database, run the following lines:
time.sleep(600)
ikdb.flush()
```

Please consult the [Klamp't IK manual](http://motion.pratt.duke.edu/klampt/pyklampt_docs/Manual-IK.html) or
the [klampt.ik module documentation](http://motion.pratt.duke.edu/klampt/pyklampt_docs/klampt.model.ik.html)
for more information about how to set up these objectives.

The second easiest way to start is to use the ManagedIKDatabase class.  Here
you get to configure the folder in which the solver saves its database, control
the background loop, etc. Code is as follows:

```python
import ikdb
import klampt
import time

world = klampt.WorldModel()
#TODO: load the robot or world file that you will be using
world.loadFile(###[URDF, Klamp't .rob, or Klamp't .xml file]###)
ikdb.functionfactory.registerDefaultFunctions()
ikdb.functionfactory.registerCollisionFunction(world)
ikdb.functionfactory.registerJointRangeCostFunction(world.robot(0))

#create the IKDB, with optional folder to save in
db = ikdb.ManagedIKDatabase(world.robot(0),###[folder]###)
#optional: start the background thread.  It will automatically learn
#a database as it runs.  If you don't start it, then IKDB will learn
#only from the examples that you give it.
db.startBackgroundLoop()
while (True):
	#generate a new problem
    problem = ikdb.IKProblem()
    #TODO: make a list of Klamp't IKObjective objects, called objectives
    for obj in objectives:
    	problem.addConstraint(objective)
    #these ensure collision freeness and penalize proximity to joint limits
    problem.setFeasibilityTest('collisionFree')
    problem.setCostFunction('jointRangeCost')

    #run the solver
    soln = db.solve(problem)
    if soln is not None:
        print "Got a solution",soln
#this is not strictly necessary, but you may want to do it just to be nice...
db.stopBackgroundLoop()
```

The ManagedIKDatabase will keep learning and periodically saving to disk, and the
learned database will be loaded up again next time you start the program.

The ManagedIKDatabase class automatically populates one or more IKDatabase objects and automatically
determines feature spaces from the IKProblems that you generate.  Doing this dynamically does 
use a little bit of overhead.  Instead, if you are solving a group of IKProblems that have
the same characteristics, it is a bit faster to call
```python
  sub_db = db.getDatabase(problem[0])
  db.solveWithDatabase(problem[0],sub_db)
  ...
  db.solveWithDatabase(problem[N],sub_db)
```
Note that this needs to be done AFTER database training.

You can also generate and evaluate
individual IKDatabase objects for fixed classes of IKProblems, but this requires a bit more
work, as described below.

### Robots and environment geometries ###

IKDB uses Klampt's data structures to represent robots and worlds.  In both training and
testing phases, users of IKDB will have to provide the same Klamp't RobotModel and
WorldModel instances to the solver.  Robots can be loaded in URDF format, and environment
geometries can be loaded in a wide variety of CAD formats, as well as the Point Cloud Data
(PCD) format.

Consult the examples or Klampt's documentation to learn more about how to load robot and world
files.

### Cost function and feasibility test customization ###

In order to customize the feasibility test and cost function, your functions need to be
serializable and instantiated dynamically.  The ikdb.functionfactory module is used for
this functionality.  Perhaps the easiest way to learn how to use it is through an example.

Consider a simple cost function penalizing the third joint's deviation from 0.5:

```python
  def my_simple_cost_fn(q):
	  return (q[2] - 0.5) ** 2
```

To register this, call:

```python
   functionfactory.registerFunction('my_cost',my_simple_cost_fn,'q')
```

Now it is ready to use in your IKProblem by calling

```python
  problem.setCostFunction('my_cost',None)
```

where the second argument tells the problem that your function takes no arguments
except for q.  This is assumed by default, so you can eliminate the None argument.

For functions that take arguments, like penalization from some start configuration, you
can easily add them to the definition, and IKDB will take care of them automatically.

~~~~~~~~~~~~~~~~~~~~~~~~~~~~~~~~~~~~~~~~~~~~~~~~~~~~~~~~~~~~~~~~~~~~~~~~~
  def difference_cost_function(q,qref):
	  return sum((a - b) ** 2 for (a,b) in q,qref)
~~~~~~~~~~~~~~~~~~~~~~~~~~~~~~~~~~~~~~~~~~~~~~~~~~~~~~~~~~~~~~~~~~~~~~~~~

To register this, call:

~~~~~~~~~~~~~~~~~~~~~~~~~~~~~~~~~~~~~~~~~~~~~~~~~~~~~~~~~~~~~~~~~~~~~~~~~
   functionfactory.registerFunction('diff',difference_cost_function,'q')
~~~~~~~~~~~~~~~~~~~~~~~~~~~~~~~~~~~~~~~~~~~~~~~~~~~~~~~~~~~~~~~~~~~~~~~~~

Now, you can dynamically define a reference configuration in your IKProblem as follows

~~~~~~~~~~~~~~~~~~~~~~~~~~~~~~~~~~~~~~~~~~~~~~~~~~~~~~~~~~~~~~~~~~~~~~~~~
  some_qref = [...] #set some reference configuration
  problem.setCostFunction('diff',some_qref)
~~~~~~~~~~~~~~~~~~~~~~~~~~~~~~~~~~~~~~~~~~~~~~~~~~~~~~~~~~~~~~~~~~~~~~~~~

If some_qref varies, then it will be determined to be part of the problem feature space.

A number of existing functions are provided for you, including
- 'linear' takes a float c0 and array-like c1
- 'quadratic' takes a float c0, array-like c1, and matrix-like c2
- 'distance_L1' computes L1 distance from a reference position
- 'distance_Linf' computes L-infinity distance from a reference position
- 'distance_L2' computes L2 distance from a reference position
- 'distance_squared_L2' computes sqared L2 distance from a reference position

### IKProblem ###

The key unit is the IKProblem, which defines an optimal, collision free IK problem.
This class is defined in the ikdb.ikproblem module, and stores the list of IK constraints,
an optional feasibility test, and an optional cost function to be minimized.  

Each IK constraint is defined as a Klamp't IKObjective object. 
Please consult the [Klamp't IK manual](http://motion.pratt.duke.edu/klampt/pyklampt_docs/Manual-IK.html) or
the [klampt.ik module documentation](http://motion.pratt.duke.edu/klampt/pyklampt_docs/klampt.model.ik.html)
for more information about how to set up these objectives.

IKProblem must be a JSON serializable class using the methods toJson and fromJson.  As a result
any arguments to custom-defined functions must have a JSON serialization.  In practice this
means you can only use primitive data types, lists and tuples, and dicts as arguments.

### Feature mappings ###

The way in which P-parameters z maps to changes of the functions in the problem is known as the
feature mapping.  Specifically, the feature mapping is a list of JSON paths, each of which references
floating-point elements in IKProblem JSON structures.

ManagedIKDatabase will learn these for you by detecting changes in IKProblem JSON structures.
But if you wish to define IKDatabases manually, or learn more about how this is done under
the hood, read on.

A simple problem with two IK objectives and no cost function will be defined in JSON format
like this:
```python
{
  type:"IKProblem",
  objectives:[
    {
   	  type:"IKObjective",
   	  link:6,
   	  posConstraint:"fixed",
   	  localPosition:[0,0,0],
   	  endPosition:[3.4,0.14,1.43]
   	},
    {
      type:"IKObjective",
      link:13,
      posConstraint:"fixed",
      localPosition:[0,0,0],
      endPosition:[-3.4,0.14,1.43]
      rotConstraint:"fixed",
      endRotation:[0,0,0]
    }
  ]
}
```

Each feature is a path through this hierarchical data structure.  That is, it is a list
of indices that will be traversed down the hierarchy.  As an example, if you wish toindicate
that the end position of only the x and y coordinates of the first constraint's world position
should be considered variable features, you would use the feature mapping:

>   [('objectives',0,'endPosition',0), ('objectives',0,'endPosition',1) ]

If all the x-y-z coordinates should be used, you can use the mapping

>   [('objectives',0,'endPosition',0), ('objectives',0,'endPosition',1), ('objectives',0,'endPosition',2)]

or the shortcut

>   [('objectives',0,'endPosition')]

In this latter case, the feature mapper will be smart about treating the 3-list as 3 separate features.

To treat both endpoints as features you can use the mapping:

>   [('objectives',0,'endPosition'),('objectives',1,'endPosition')]

and the feature mapping will be smart and provide a length 6 feature vector for this problem.

## 4. Test programs ##

* ikdbtest_simple.py: shows the use of the simplified API that duplicates the Klamp't ik module
  API.
* ikdbtest_console.py: conducts training and performance testing of the method
* ikdbtest_gl.py: trains a database from dynamically-defined IK problems in a visualization
  GUI (requires PyOpenGL) 

**Examples:**

(basic test)

>   python ikdbtest_console.py --train 100000 --test 1000 --robot [KLAMPT_PATH]/data/robots/tx90ball.rob 

(tests against random-restart)

>   python ikdbtest_console.py --train 100000 --test 1000 --robot [KLAMPT_PATH]/data/robots/tx90ball.rob -k 1 -k 5 -k 10 --RR 1 --RR 10 --RR 100

(two links constrained)

>   python ikdbtest_console.py --train 100000 --test 1000 --link left_gripper --link right_gripper --robot [KLAMPT_PATH]/data/robots/baxter_col.rob 

(visualization and background training)

>   python ikdbtest_gl.py [KLAMPT_PATH]/data/robots/baxter_col.rob 

<<<<<<< HEAD
>   (simplified interface and background training)
>   python ikdbtest_simple.py -r [KLAMPT_PATH]/data/robots/baxter_col.rob 
=======
(simplified interface and background training)

>   python ikdbtest_simple.py [KLAMPT_PATH]/data/robots/baxter_col.rob 
>>>>>>> 4d92153c

## 5. Version history ##

- 0.1 (5/16/2016) - initial release
- 0.2 (11/24/2016) - revision for TRO release.  Added more documentation, ability to handle soft constraints, and Klampt 0.7 support.<|MERGE_RESOLUTION|>--- conflicted
+++ resolved
@@ -1,11 +1,13 @@
 # Inverse Kinematics Database (IKDB) Library #
-### version 0.2 ###
+### version 0.3 ###
 
 Kris Hauser
 
-Duke University
-
-11/24/2016
+University of Illinois at Urbana Champaign
+
+kkhauser@illinois.edu
+
+1/15/2020
 
 ## 1. Purpose ##
 
@@ -34,15 +36,19 @@
 
 IKDB requires Python and the following Python packages:
 - Scipy
-- Klampt Python API (http://klampt.org) either version 0.6.X or 0.7+
+- Scikit-learn
+- Klampt Python API (http://klampt.org) version 0.6.X, 0.7.X, and 0.8.X supported
 - Optional packages:
   - PyOpt (http://www.pyopt.com), a local optimization package 
   - DIRECT (https://pypi.python.org/pypi/DIRECT/), another global optimizer used
     for comparison.  (Testing indicates performance is not competitive.)
   - PyOpenGL, for visualization in ikdbtest_gl.py
 
-To install Klampt, please follow the installation tutorial for your system at
-http://motion.pratt.duke.edu/klampt/tutorial_install.html
+Simply use `pip install klampt scipy sklearn PyOpenGL` to install most of these packages.
+PyOpt and DIRECT should be installed from scratch.
+
+For more Klamp't install options, follow the installation tutorial for your system at
+[http://motion.cs.illinois.edu/klampt/tutorial_install.html](http://motion.cs.illinois.edu/klampt/tutorial_install.html)
 
 ## 3. Concepts ##
 
@@ -127,15 +133,15 @@
   #run the solver
   soln = ikdb.solve(problem,activeDofs=None,feasibilityCheck='collisionFree',costFunction='jointRangeCost')
   if soln is not None:
-      print "Got a solution",soln
+      print("Got a solution",soln)
 
 #if you want to auto-populate the database, run the following lines:
 time.sleep(600)
 ikdb.flush()
 ```
 
-Please consult the [Klamp't IK manual](http://motion.pratt.duke.edu/klampt/pyklampt_docs/Manual-IK.html) or
-the [klampt.ik module documentation](http://motion.pratt.duke.edu/klampt/pyklampt_docs/klampt.model.ik.html)
+Please consult the [Klamp't IK manual](http://motion.cs.illinois.edu/klampt/pyklampt_docs/Manual-IK.html) or
+the [klampt.ik module documentation](http://motion.cs.illinois.edu/klampt/pyklampt_docs/klampt.model.ik.html)
 for more information about how to set up these objectives.
 
 The second easiest way to start is to use the ManagedIKDatabase class.  Here
@@ -173,7 +179,7 @@
     #run the solver
     soln = db.solve(problem)
     if soln is not None:
-        print "Got a solution",soln
+        print("Got a solution",soln)
 #this is not strictly necessary, but you may want to do it just to be nice...
 db.stopBackgroundLoop()
 ```
@@ -274,8 +280,8 @@
 an optional feasibility test, and an optional cost function to be minimized.  
 
 Each IK constraint is defined as a Klamp't IKObjective object. 
-Please consult the [Klamp't IK manual](http://motion.pratt.duke.edu/klampt/pyklampt_docs/Manual-IK.html) or
-the [klampt.ik module documentation](http://motion.pratt.duke.edu/klampt/pyklampt_docs/klampt.model.ik.html)
+Please consult the [Klamp't IK manual](http://motion.cs.illinois.edu/klampt/pyklampt_docs/Manual-IK.html) or
+the [klampt.ik module documentation](http://motion.cs.illinois.edu/klampt/pyklampt_docs/klampt.model.ik.html)
 for more information about how to set up these objectives.
 
 IKProblem must be a JSON serializable class using the methods toJson and fromJson.  As a result
@@ -351,32 +357,31 @@
 
 **Examples:**
 
+These assume that [Klampt-examples](https://github.com/krishauser/Klampt-examples) is downloaded to
+your home directory.  Try `cd ~; git clone https://github.com/krishauser/Klampt-examples`.
+
 (basic test)
 
->   python ikdbtest_console.py --train 100000 --test 1000 --robot [KLAMPT_PATH]/data/robots/tx90ball.rob 
+>   python ikdbtest_console.py --train 100000 --test 1000 --robot ~/Klampt-examples/data/robots/tx90ball.rob 
 
 (tests against random-restart)
 
->   python ikdbtest_console.py --train 100000 --test 1000 --robot [KLAMPT_PATH]/data/robots/tx90ball.rob -k 1 -k 5 -k 10 --RR 1 --RR 10 --RR 100
+>   python ikdbtest_console.py --train 100000 --test 1000 --robot ~/Klampt-examples/data/robots/tx90ball.rob -k 1 -k 5 -k 10 --RR 1 --RR 10 --RR 100
 
 (two links constrained)
 
->   python ikdbtest_console.py --train 100000 --test 1000 --link left_gripper --link right_gripper --robot [KLAMPT_PATH]/data/robots/baxter_col.rob 
+>   python ikdbtest_console.py --train 100000 --test 1000 --link left_gripper --link right_gripper --robot ~/Klampt-examples/data/robots/baxter_col.rob 
 
 (visualization and background training)
 
->   python ikdbtest_gl.py [KLAMPT_PATH]/data/robots/baxter_col.rob 
-
-<<<<<<< HEAD
->   (simplified interface and background training)
->   python ikdbtest_simple.py -r [KLAMPT_PATH]/data/robots/baxter_col.rob 
-=======
+>   python ikdbtest_gl.py ~/Klampt-examples/data/robots/baxter_col.rob 
+
 (simplified interface and background training)
 
->   python ikdbtest_simple.py [KLAMPT_PATH]/data/robots/baxter_col.rob 
->>>>>>> 4d92153c
+>   python ikdbtest_simple.py ~/Klampt-examples/data/robots/baxter_col.rob 
 
 ## 5. Version history ##
 
 - 0.1 (5/16/2016) - initial release
-- 0.2 (11/24/2016) - revision for TRO release.  Added more documentation, ability to handle soft constraints, and Klampt 0.7 support.+- 0.2 (11/24/2016) - revision for TRO release.  Added more documentation, ability to handle soft constraints, and Klampt 0.7 support.
+- 0.3 (1/15/2020) - Updated to be compatible with Python 2/3. Works with Klampt 0.8.x